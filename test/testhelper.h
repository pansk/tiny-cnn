/*
    Copyright (c) 2016, Taiga Nomi
    All rights reserved.

    Redistribution and use in source and binary forms, with or without
    modification, are permitted provided that the following conditions are met:
    * Redistributions of source code must retain the above copyright
    notice, this list of conditions and the following disclaimer.
    * Redistributions in binary form must reproduce the above copyright
    notice, this list of conditions and the following disclaimer in the
    documentation and/or other materials provided with the distribution.
    * Neither the name of the <organization> nor the
    names of its contributors may be used to endorse or promote products
    derived from this software without specific prior written permission.

    THIS SOFTWARE IS PROVIDED BY THE COPYRIGHT HOLDERS AND CONTRIBUTORS "AS IS" AND ANY
    EXPRESS OR IMPLIED WARRANTIES, INCLUDING, BUT NOT LIMITED TO, THE IMPLIED
    WARRANTIES OF MERCHANTABILITY AND FITNESS FOR A PARTICULAR PURPOSE ARE
    DISCLAIMED. IN NO EVENT SHALL THE COPYRIGHT HOLDER OR CONTRIBUTORS BE LIABLE FOR ANY
    DIRECT, INDIRECT, INCIDENTAL, SPECIAL, EXEMPLARY, OR CONSEQUENTIAL DAMAGES
    (INCLUDING, BUT NOT LIMITED TO, PROCUREMENT OF SUBSTITUTE GOODS OR SERVICES;
    LOSS OF USE, DATA, OR PROFITS; OR BUSINESS INTERRUPTION) HOWEVER CAUSED AND
    ON ANY THEORY OF LIABILITY, WHETHER IN CONTRACT, STRICT LIABILITY, OR TORT
    (INCLUDING NEGLIGENCE OR OTHERWISE) ARISING IN ANY WAY OUT OF THE USE OF THIS
    SOFTWARE, EVEN IF ADVISED OF THE POSSIBILITY OF SUCH DAMAGE.
*/
#pragma once
#include <string>
#include <iostream>
#include <cstdio>
#include "picotest/picotest.h"
#include "tiny_cnn/tiny_cnn.h"

namespace tiny_cnn {

template <typename Container, typename T>
inline bool is_near_container(const Container& expected, const Container& actual, T abs_error) {
    auto i1 = std::begin(expected);
    auto i2 = std::begin(actual);

    for (; i1 != std::end(expected); ++i1, ++i2) {
        if(std::abs(*i1 - *i2) > abs_error) return false;
    }
    return true;
}

template <typename Container>
inline bool is_different_container(const Container& expected, const Container& actual) {
    auto i1 = std::begin(expected);
    auto i2 = std::begin(actual);

    for (; i1 != std::end(expected); ++i1, ++i2) {
        if (*i1 != *i2) return true;
    }
    return false;
}

inline bool exists(const std::string& path) {
    if (FILE *file = std::fopen(path.c_str(), "r")) {
        fclose(file);
        return true;
    } else {
        return false;
    }
}

inline std::string unique_path() {
    std::string pattern = "%%%%-%%%%-%%%%-%%%%";

    for (auto p = pattern.begin(); p != pattern.end(); ++p) {
        if (*p == '%') *p = (rand()%10)+'0';
    }
    return exists(pattern) ? unique_path() : pattern;
}

vec_t forward_pass(layer& src, const vec_t& vec) {
    src.setup(false);
<<<<<<< HEAD
    (*src.get_inputs()[0]->get_data())[0] = vec;
=======
    (*src.inputs()[0]->get_data())[0] = vec;
>>>>>>> 1cc449c6
    src.forward();
    return src.output()[0][0];
}

template <typename N>
vec_t forward_pass(network<N>& net, const vec_t& vec) {
    return net.predict(vec);
}

template <typename T>
void serialization_test(T& src, T& dst)
{
    //EXPECT_FALSE(src.has_same_weights(dst, 1E-5));

    std::string tmp_file_path = unique_path();

    // write
    {
        std::ofstream ofs(tmp_file_path.c_str());
        src.save(ofs);
    }

    // read
    {
        std::ifstream ifs(tmp_file_path.c_str());
        dst.load(ifs);
    }

    std::remove(tmp_file_path.c_str());

    vec_t v(src.in_data_size());
    uniform_rand(v.begin(), v.end(), -1.0, 1.0);

    EXPECT_TRUE(src.has_same_weights(dst, 1E-5));

    vec_t r1 = forward_pass(src, v);
    vec_t r2 = forward_pass(dst, v);

    EXPECT_TRUE(is_near_container(r1, r2, 1E-4));
}

<<<<<<< HEAD
=======

template <typename T>
void quantized_serialization_test(T& src, T& dst)
{
    //EXPECT_FALSE(src.has_same_weights(dst, 1E-5));

    std::string tmp_file_path = unique_path();

    // write
    {
        std::ofstream ofs(tmp_file_path.c_str());
        src.save(ofs);
    }

    // read
    {
        std::ifstream ifs(tmp_file_path.c_str());
        dst.load(ifs);
    }

    std::remove(tmp_file_path.c_str());

    vec_t v(src.in_data_size());
    uniform_rand(v.begin(), v.end(), -1.0, 1.0);

    EXPECT_TRUE(src.has_same_weights(dst, 1E-5));

    vec_t r1 = forward_pass(src, v);
    vec_t r2 = forward_pass(dst, v);

    EXPECT_TRUE(is_near_container(r1, r2, 1E-2));
}

template <typename T>
inline T epsilon() {
    return 0;
}

template <>
inline float epsilon() {
    return 1e-2f;
}

template <>
inline double epsilon() {
    return 1e-4;
}

>>>>>>> 1cc449c6
namespace {
    std::pair<std::vector<tensor_t>, std::vector<std::vector<label_t>>> generate_gradient_check_data(
        cnn_size_t input_dimension, cnn_size_t sample_count = 5, cnn_size_t class_count = 2)
    {
        const cnn_size_t input_channel_count = 1;
        const cnn_size_t output_channel_count = 1;
        std::vector<tensor_t> a(sample_count, tensor_t(input_channel_count, vec_t(input_dimension, 0.0)));
        std::vector<std::vector<label_t>> t(sample_count, std::vector<label_t>(output_channel_count));

        for (cnn_size_t sample = 0; sample < sample_count; ++sample) {
            for (cnn_size_t input_channel = 0; input_channel < input_channel_count; ++input_channel) {
                vec_t& v = a[sample][input_channel];
                uniform_rand(v.begin(), v.end(), -1, 1);
            }
            for (cnn_size_t output_channel = 0; output_channel < output_channel_count; ++output_channel) {
                t[sample][output_channel] = sample % class_count;
            }
        }

        return std::make_pair(a, t);
    }
}

} // namespace tiny_cnn<|MERGE_RESOLUTION|>--- conflicted
+++ resolved
@@ -75,11 +75,7 @@
 
 vec_t forward_pass(layer& src, const vec_t& vec) {
     src.setup(false);
-<<<<<<< HEAD
-    (*src.get_inputs()[0]->get_data())[0] = vec;
-=======
     (*src.inputs()[0]->get_data())[0] = vec;
->>>>>>> 1cc449c6
     src.forward();
     return src.output()[0][0];
 }
@@ -121,8 +117,6 @@
     EXPECT_TRUE(is_near_container(r1, r2, 1E-4));
 }
 
-<<<<<<< HEAD
-=======
 
 template <typename T>
 void quantized_serialization_test(T& src, T& dst)
@@ -171,7 +165,6 @@
     return 1e-4;
 }
 
->>>>>>> 1cc449c6
 namespace {
     std::pair<std::vector<tensor_t>, std::vector<std::vector<label_t>>> generate_gradient_check_data(
         cnn_size_t input_dimension, cnn_size_t sample_count = 5, cnn_size_t class_count = 2)
